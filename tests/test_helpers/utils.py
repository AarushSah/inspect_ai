import importlib.util
import os

import pytest

from inspect_ai import eval
from inspect_ai.model import ChatMessage, ModelName, ModelOutput
from inspect_ai.solver import TaskState


def skip_if_env_var(var: str, exists=True):
    condition = (var in os.environ.keys()) if exists else (var not in os.environ.keys())
    return pytest.mark.skipif(
        condition,
        reason=f"Test doesn't work without {var} environment variable defined.",
    )


<<<<<<< HEAD
def skip_if_no_groq(func):
    return skip_if_env_var("GROQ_API_KEY", exists=False)(func)
=======
def skip_if_no_package(package):
    return pytest.mark.skipif(
        importlib.util.find_spec(package) is None,
        reason=f"Test doesn't work without package {package} installed",
    )


def skip_if_no_vllm(func):
    return skip_if_no_package("vllm")(func)


def skip_if_no_transformers(func):
    return skip_if_no_package("transformers")(func)
>>>>>>> ccd0edf6


def skip_if_no_openai(func):
    return skip_if_env_var("OPENAI_API_KEY", exists=False)(func)


def skip_if_no_anthropic(func):
    return skip_if_env_var("ANTHROPIC_API_KEY", exists=False)(func)


def skip_if_no_google(func):
    return skip_if_env_var("GOOGLE_API_KEY", exists=False)(func)


def skip_if_no_mistral(func):
    return skip_if_env_var("MISTRAL_API_KEY", exists=False)(func)


def skip_if_no_cloudflare(func):
    return skip_if_env_var("CLOUDFLARE_API_TOKEN", exists=False)(func)


def skip_if_no_together(func):
    return skip_if_env_var("TOGETHER_API_KEY", exists=False)(func)


def skip_if_no_azureai(func):
    return skip_if_env_var("AZURE_API_KEY", exists=False)(func)


def skip_if_github_action(func):
    return skip_if_env_var("GITHUB_ACTIONS", exists=True)(func)


def run_example(example: str, model: str):
    example_file = os.path.join("examples", example)
    return eval(example_file, model=model, limit=1)


# The intention of this `simple_task_state` helper is to remove some of the
# boiler plate of creating a task for use in solver checks where we just need
# "some" state. Over time this will likely expand and need to be extracted into
# its own helper file with multiple options.
def simple_task_state(
    choices: list[str] = [],
    messages: list[ChatMessage] = [],
    model_output: str = "",
) -> TaskState:
    return TaskState(
        choices=choices,
        epoch=0,
        input=[],
        messages=messages,
        model=ModelName(model="fake/model"),
        output=ModelOutput.from_content(model="model", content=model_output),
        sample_id=0,
    )<|MERGE_RESOLUTION|>--- conflicted
+++ resolved
@@ -16,25 +16,21 @@
     )
 
 
-<<<<<<< HEAD
+
 def skip_if_no_groq(func):
     return skip_if_env_var("GROQ_API_KEY", exists=False)(func)
-=======
+
 def skip_if_no_package(package):
     return pytest.mark.skipif(
         importlib.util.find_spec(package) is None,
         reason=f"Test doesn't work without package {package} installed",
     )
 
-
 def skip_if_no_vllm(func):
     return skip_if_no_package("vllm")(func)
 
-
 def skip_if_no_transformers(func):
     return skip_if_no_package("transformers")(func)
->>>>>>> ccd0edf6
-
 
 def skip_if_no_openai(func):
     return skip_if_env_var("OPENAI_API_KEY", exists=False)(func)
