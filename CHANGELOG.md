--- conflicted
+++ resolved
@@ -1,14 +1,11 @@
-<<<<<<< HEAD
+## Unreleased
+
+- Inspect View: Live updates to running evaluation logs.
+
 ## v0.3.79 (26 March 2025)
 
 - Google: Compatibility with v1.7 of google-genai package (create client per-generate request)
 - Bugfix: Properly record scorer and metrics when there are multiple tasks run in an eval.
-=======
-## Unreleased
-
-- Inspect View: Live updates to running evaluation logs.
-- Google: Compatibility with v1.7 of google-genai package (create client per-generate request)
->>>>>>> 6fa6f52b
 
 ## v0.3.78 (25 March 2025)
 
