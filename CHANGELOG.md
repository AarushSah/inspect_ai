## Unreleased

<<<<<<< HEAD
- Model API: Provide optional sync context manager for `Model` (works only with providers that don't require an async close).
=======
- [Agent](https://inspect.aisi.org.uk/agent-protocol.html) protocol and [inspect_ai.agent](https://inspect.aisi.org.uk/reference/inspect_ai.agent.html) module with new system for creating, composing, and executing agents.
- Model API: New `execute_tools()` function (replaces deprecated `call_tools()` function) which handles agent handoffs that occur during tool calling.
- Model API: `generate_loop()` method for calling generate with a tool use loop.
- Scoring: New `grouped` metric, which computes a metric for a list of scores grouped by a value in sample metadata.
- Tools: `bash_session()` and `web_browser()` now create a distinct sandbox process each time they are instantiated.
- Task API: `task_with()` and `tool_with()` no longer copy the input task or tool (rather, they modify it in place and return it).
- Eval Set: Resolve tasks before each pass (ensure that each pass runs against an entirely new task instance).
- Eval Retry: Ability to retry any task in the registry, even if it has a custom `name` (save `registry_name` separately).
- Human Agent: Start task with clock paused and then automatically start it on container logins.
- Typed Store: `instance` option for `store_as()` for using multiple instances of a `StoreModel` within a sample.
- Typed Store: Raise error if attempting to embed a `StoreModel` within another `StoreModel`.
- Docker: `write_file()` function now gracefully handles larger input file sizes (was failing on files > 2MB).
- Docker: Prevent low timeout values (e.g. 1 second) from disabling timeout entirely when they are retried.
>>>>>>> c2b3b776
- Inspect View: Live updates to running evaluation logs.
- Inspect View: Fallback to content range request if inital HEAD request fails.
- Inspect View: Improve error message when view bundles are server from incompatible servers.
- Inspect View: Render messages in `user` and `assistant` solver events.
- Inspect View: Improved support for display of nested arrays.
- Inspect View: Improved rendering of complex scores and metrics.
- Inspect View: Properly handle filtering of dictionary scores.
- Inspect View: Render math in model input and output using katex.
- Inspect View: Improve sample score rendering (single scoring tab with scores rendered in a table).
- Bugfix: Support for calling the `score()` function within Jupyter notebooks.
- Bugfix: Handle process lookup errors that can occur during timeout race conditions.
- Bugfix: Correct handling of backward compatiblity for inspect-web-browser-tool image.
- Bugfix: Correctly capture and return logs from `eval()` when a cancellation occurs.
- Bugfix: Correctly handle custom `api_version` model argument for OpenAI on Azure.

## v0.3.81 (30 March 2025)

- Requirements: Temporarily upper-bound `rich` to < 14.0.0 to workaround issue.

## v0.3.80 (30 March 2025)

- Google: Compatibility with httpx client in `google-genai` >= 1.8.0 (which is now required).
- Mistral: Compatibility with tool call schema for `mistralai` >= v1.6.0 (which is now required).
- Inspect View: Correctly parse NaN values (use JSON5 for all JSON parsing)

## v0.3.79 (26 March 2025)

- Google: Compatibility with v1.7 of google-genai package (create client per-generate request)
- Bugfix: Properly record scorer and metrics when there are multiple tasks run in an eval.

## v0.3.78 (25 March 2025)

- OpenAI: Ensure that assistant messages always have the `msg_` prefix in responses API.

## v0.3.77 (25 March 2025)

- New [think()](https://inspect.aisi.org.uk/tools-standard.html#sec-think) tool that provides models with the ability to include an additional thinking step.
- OpenAI: Support for the new [Responses API](https://inspect.ai-safety-institute.org.uk/providers.html#responses-api) and [o1-pro](https://platform.openai.com/docs/models/o1-pro) models.
- OpenAI: Remove base64-encoded audio content from API call JSON in ModelEvent.
- AzureAI: Support for use of native [OpenAI](https://inspect.ai-safety-institute.org.uk/providers.html#openai-on-azure) and [Mistral](https://inspect.ai-safety-institute.org.uk/providers.html#mistral-on-azure-ai) clients using service qualifiers (e.g. `openai/azure/gpt-4o-mini` or `mistral/azure/Mistral-Large-2411`). 
- OpenRouter: Handle "error" field in response object and retry for empty responses.
- Added `--metadata` option to eval for associating metadata with eval runs.
- Task display: Show reasoning tokens for models that report them.
- Anthropic: Include reasoning tokens in computation of total tokens
- Inspect View: Properly wrap tool input for non-code inputs like `think`.

## v0.3.76 (23 March 2025)

- [bash_session()](https://inspect.ai-safety-institute.org.uk/tools-standard.html#sec-bash-session) tool for creating a stateful bash shell that retains its state across calls from the model.
- [text_editor()](https://inspect.ai-safety-institute.org.uk/tools-standard.html#sec-text-editor) tool which enables viewing, creating and editing text files.
- Structured Output: Properly handle Pydantic BaseModel that contains other BaseModel definitions in its schema.
- OpenAI: Support for .wav files in audio inputs for gpt-4o-audio-preview.
- OpenAI: Strip 'azure' prefix from model_name so that model type checks all work correctly.
- OpenAI: Don't send `reasoning_effort` parameter to o1-preview (as it is not supported).
- Inspect View: Fix error sorting numeric or categorical score results.
- Inspect View: Properly wrap model API call text in the transcript.
- Bugfix: Only initialise display in eval_set if it wasn't initialised from the CLI
- Bugfix: Set the global log level based on the specified Inspect log level.
- Bugfix: Resolve issue when deserialising a SubtaskEvent from a log file which does not have a completed time.
- Bugfix: Fix unnecessary warnings about task arguments.
- Bugfix: When a task does not take a kwargs argument, only warn if the provided argument is not valid.

## v0.3.75 (18 March 2025)

- Model API: Specifying a default model (e.g. `--model`) is no longer required (as some evals have no model or use `get_model()` for model access).
- Tasks can now directly specify a `model`, and model is no longer a required axis for parallel tasks.
- Eval Set: Improved parallelisation in scheduler (all pending tasks are now run together rather than in model groups).
- Don't generate `id` for `ChatMessage` when deserialising (`id` is now `str | None` and is only populated when messages are directly created).
- Log: Support for zip64 extensions required to read some log files that are larger than 4GB.
- Anthropic: Provide `reasoning_tokens` for standard thinking blocks (redacted thinking not counted).
- Google: Improve checking of `APIError` status codes for retry.
- CLI: Added `--env` option for defining environment variables for the duration of the `inspect` process.
- Inspect View: Fix issue generating diffs for nested arrays.
- Inspect View: Fix layout issue with sample error display in sample detail summary.
- Inspect View: Better support large eval files (in excess of 4GB).
- Inspect View: Correctly display 'None' when passed in tool calls.
- Inspect View: Fix 'Access Denied' error when using `inspect view` and viewing the log in a browser.
- Bugfix: Properly handle nested Pydantic models when reading typed store (`store_as()`) from log.
- Bugfix: Enable passing `solver` list to `eval()` (decorate `chain` function with `@solver`).
- Bugfix: Support deserializing custom sandbox configuration objects when said sandbox plugin is not installed.
- Bugfix: Fix error in sample filtering autocomplete (could cause autocomplete to fail and show an error in js console).

## v0.3.74 (15 March 2025)

- Bugfix: Exclude chat message `id` from cache key (fixes regression in model output caching).

## v0.3.73 (14 March 2025)

- Constrain model output to a particular JSON schema using [Structured Output](https://inspect.aisi.org.uk/structured.html) (supported for OpenAI, Google, and Mistral).
- New "HTTP Retries" display (replacing the "HTTP Rate Limits" display) which counts all retries and does so much more consistently and accurately across providers.
- The `ModelAPI` class now has a `should_retry()` method that replaces the deprecated `is_rate_limit()` method.
- The "Generate..." progress message in the Running Samples view now shows the number of retries for the active call to `generate()`.
- New `inspect trace http` command which will show all HTTP requests for a run.
- More consistent use of `max_retries` and `timeout` configuration options. These options now exclusively control Inspect's outer retry handler; model providers use their default behaviour for the inner request, which is typically 2-4 retries and a service-appropriate timeout.
- Improved async implementation using AnyIO (can now optionally run Trio rather than asyncio as the [async backend](https://inspect.aisi.org.uk/parallelism.html#async-backends)).
- Agent Bridge: Correct handling for `tool_choice` option.
- Model API: `ChatMessage` now includes an `id` field (defaults to auto-generated uuid).
- OpenAI: More flexible parsing of content parts (some providers omit the "type" field); support for "reasoning" content parts.
- Anthropic: Retry api connection errors and remote protocol errors that occur during streaming.
- Mistral: Update to new Mistral API (v1.5.1 of `mistralai` is now required).
- Logging: Inspect no longer sets the global log level nor does it allow its own messages to propagate to the global handler (eliminating the possiblity of duplicate display). This should improve compatibility with applications that have their own custom logging configured. 
- Tasks: For filesystem based tasks, no longer switch to the task file's directory during execution (directory switching still occurs during task loading). Specify `@task(chdir=True)` to preserve the previous behavior.
- Bugfix: Fix issue with deserializing custom sandbox configuration objects.
- Bugfix: Handle `parallel_tool_calls` correctly for OpenAI models served through Azure.

## v0.3.72 (03 March 2025)

- Computer: Updated tool definition to match improvements in Claude Sonnet 3.7.

## v0.3.71 (01 March 2025)

- Anthropic: Support for [extended thinking](https://inspect.aisi.org.uk/reasoning.html#claude-3.7-sonnet) features of Claude Sonnet 3.7 (minimum version of `anthropic` package bumped to 0.47.1).
- Reasoning: `ContentReasoning` type for representing model reasoning blocks.
- Reasoning: `reasoning_tokens` for setting maximum reasoning tokens (currently only supported by Claude Sonnet 3.7)
- Reasoning: `reasoning_history` can now be specified as "none", "all", "last", or "auto" (which yields a provider specific recommended default).
- Web Browser: [Various improvements](https://github.com/UKGovernmentBEIS/inspect_ai/pull/1314) to performance and robustness along with several bug fixes.
- OpenAI: Provide long connection (reasoning friendly) socket defaults in http client 
- OpenAI: Capture `reasoning_tokens` when reported.
- OpenAI: Retry on rate limit requests with "Request too large".
- OpenAI: Tolerate `None` for assistant content (can happen when there is a refusal).
- Google: Retry requests on more HTTP status codes (selected 400 errors and all 500 errors). 
- Event Log: Add `working_start` attribute to events and `completed` and `working_time` to model, tool, and subtask events.
- Human Agent: Add `task quit` command for giving up on tasks.
- Human Agent: Don't emit sandbox events for human agent
- Inspect View: Improve rendering of JSON within logging events.
- Inspect View: Improve virtualized rendering of Sample List, Sample Transcript, and Sample Messages.
- Task Display: Let plugins display counters ('rich' and 'full' display modes only).
- Inspect View: Fix layout issues with human agent terminal session playback.
- Inspect View: Improve tool input / output appearance when rendered in VSCode.
- Inspect View: Display reasoning tokens in model usage for the samples and for the complete eval.
- Inspect View: Improve model api request / response output when rendere in VSCode.
- Inspect View: Improve rendering of some tool calls in the transcript.
- Bugfix: Fix audio and video inputs for new Google GenAI client.
- Bugfix: Ensure that token limits are not enforced during model graded scoring.
- Bugfix: Catch standard `TimeoutError` for running shell commands in the computer tool container.
- Bugfix: Correct combination of consecutive string based user messages for Anthropic provider.

## v0.3.70 (25 February 2025)

- [working_limit](https://inspect.aisi.org.uk/errors_and_limits.html#working-limit) option for specifying a maximum working time (e.g. model generation, tool calls, etc.) for samples.
- Added `SandboxEvent` to transcript for recording sandbox execution and I/O.
- Sandboxes: `as_type()` function for checked downcasting of `SandboxEnvironment`
- Remove root logging handlers upon Inspect logger initialisation (as they result in lots of log spam if left installed).
- Only explicitly set `state.completed=True` when entering scoring (`basic_agent()` no longer sets `completed` so can be used in longer compositions of solvers).
- Add `uuid` property to `TaskState` and `EvalSample` (globally unique identifer for sample run).
- Add `cleanup` to tasks for executing a function at the end of each sample run.
- Agent `bridge()` is now compatible with the use of a custom `OPENAI_BASE_URL`.
- Mistral: Bump required version of `mistralai` package to 1.5 (required for `working_limit`).
- Truncate tracebacks included in evaluation log to a maximum of 1MB.
- Compatiblity with textual version 2.0 (remove upper bound).
- Align with HF datasets `fsspec` version contraints to avoid pip errors when installing alongside `datasets`.
- Bugfix: Fix issue with tools that had an ordinary `dict` as a parameter.
- Bugfix: Print the correct container `sample_id` for `--no-sandbox-cleanup`.

## v0.3.69 (20 February 2025)

- Google provider updated to use the [Google Gen AI SDK](https://googleapis.github.io/python-genai/), which is now the recommended API for Gemini 2.0 models.
- Task display: Use cooperative cancellation for cancel buttons in task display.
- Task display: Print task progress every 5 seconds for 'plain' display mode.
- Task display: Handle click on running samples tab when there is no transcript.
- Docker: Print stderr from `compose up` when no services startup successfully. 
- Docker: Print sample id and epoch for each container when using `--no-sandbox-cleanup`
- Mistral: Create and destroy client within generate.
- Inspect View: Fix display of score dictionaries containing boolean values
- Bugfix: Catch standard `TimeoutError` for subprocess timeouts (ensure kill/cleanup of timed out process).

## v0.3.68 (19 February 2025)

- Task display: Improve spacing/layout of final task display.
- Textual: speicfy broader range of compatible versions (v0.86.2 to v1.0.0)

## v0.3.67 (18 February 2025)

- Memoize calls to `get_model()` so that model instances with the same parameters are cached and re-used (pass `memoize=False` to disable).
- Async context manager for `Model` class for optional scoped usage of model clients.
- New `assistant_message()` solver.
- Prompt templates: Ignore template placeholders that don't map to passed parameters in `prompt_template()`, and system/user/assistant solvers.
- Google: Handle system messages with content lists and input with system but no user messages.
- Google: Ensure that a completion choice is provided even when none are returned by the service.
- Inspect View: Improve the display of subtasks with no inputs or events.
- Inspect View: Fix transcript display of phantom subtask or other phantom events.
- Inspect View: Fix formatting issues in sample error display
- Bugfix: Raise error for empty dataset (rather than providing a dummy sample).
- Bugfix: Specify markup=False for textual static controls (stricter parser in textual 2.0 leading to exceptions).
- Bugfix: Temporarily pin to textual==1.0.0 while they chase all of their regressions in 2.0

## v0.3.66 (17 February 2025)

- Docker: Correct compose file generation for Dockerfiles w/ custom stem or extension.
- Escape brackets when rendering task config (another textual 2.0 fix)

## v0.3.65 (16 February 2025)

- Compatibility with textual 2.0 (which had several breaking changes).
- Inspect View: Improve scorer display formatting.
- Bugfix: Inspect view now correctly renders arrays with embedded `null` values.
- Bugfix: Inspect view now correctly handles scorers with no metrics.

## v0.3.64 (14 February 2025)

- [Reference documentation](https://inspect.aisi.org.uk/reference/) for Python API and CLI commands.
- Add support for [clustered standard errors](https://inspect.aisi.org.uk/scorers.html#clustered-standard-errors) via a new `cluster` parameter for the `stderr()` metric.
- Improvements to [scoring workflow](https://inspect.aisi.org.uk/scorers.html#sec-scorer-workflow) (`inspect score` command and `score()` function).
- Metrics now take `list[SampleScore]` rather than `list[Score]` (previous signature is deprecated but still works with a warning).
- Use a sample adjustment for the `var()` metric.
- Google: Speculative fix for completion candidates not being returned as a list.
- Python and Bash tools: Add `sandbox` argument for running in non-default sandboxes.
- Transcript: Log `ScoreEvent` (with `intermediate=True`) when the `score()` function is called.
- Transcript: Add `source` field to `InfoEvent` and use it for events logged by the human agent.
- Docker: Support Dockerfiles with `.Dockerfile` extension.
- Docker: Raise error when there is an explicitly configured `container_name` (incompatible with epochs > 1).
- Docker: Dynamically set `compose up` timeout when there are `healthcheck` entries for services.
- Log: Validate that `log_dir` is writeable at startup.
- Log: Write eval config defaults into log file (rather than `None`).
- Bugfix: Always honor level-level-transcript setting for transcript logging.
- Bugfix: Fix some dynamic layout issues for sample sandbox view.

## v0.3.63 (07 February 2025)

- Add [OpenRouter](https://inspect.aisi.org.uk/providers.html#openrouter) model provider.
- Inspect View: Convert codebase from JS/Preact to Typescript/React
- Add `shuffle_choices` to dataset and dataset loading funtions. Deprecate `shuffle` parameter to the `multiple_choice` solver.
- Add `stop_words` param to the `f1` scorer. `stop_words` will be removed from the target and answer during normalization.
- Tools: Handle return of empty list from tool calls.
- Computer: Moved out of beta (i.e. from `inspect_ai.tool.beta` into `inspect_ai.tool`).
- Sandboxes: Docker now uses `tee` for write_file operations.
- Inspect View: Handle Zip64 zip files (for log files greater than 4GB)
- Bugfix: Change `type` parameter of `answer()` to `pattern` to address registry serialisation error.
- Bugfix: Restore printing of request payloads for 400 errors from Anthropic.
- Bugfix: Log transcript event for solver provided scores (improves log viewer display of solver scoring)

## v0.3.62 (03 February 2025)

- Various improvements for [reasoning models](https://github.com/UKGovernmentBEIS/inspect_ai/pull/1229) including extracting reasoning content from assistant messages.
- OpenAI: Handle `reasoning_effort`, `max_tokens`, `temperature`, and `parallel_tool_calls` correctly for o3 models.
- OpenAI: Map some additional 400 status codes to `content_filter` stop reason.
- Anthropic: Handle 413 status code (Payload Too Large) and map to `model_length` StopReason.
- Tasks: Log sample with error prior to raising task-ending exception.
- Python: Enhance prompt to emphasise that it is a script rather than a notebook.
- Computer: Various improvements to image including desktop, python, and VS Code configuration.
- Bugfix: Don't download full log from S3 for header_only reads.

## v0.3.61 (31 January 2025)

- Computer: Enable viewing computer tool's remote mouse cursor via VNC.
- Computer: Disable lock screen on from computer tool reference image.
- Limits: Amend `SampleLimitExceededError` with current `state` so that messages, etc. are preserved when limits are hit.
- Tools: Properly handle image dispatching when multiple tool calls are made by assistant.
- Anthropic: Raise error on 400 status not identified as model_length or content_filter.
- Basic Agent: `incorrect_message` can now optionally be an async function.
- Bugfix: Remove `suffix` from `eval-set` CLI args.
- Bugfix: Only catch `Exception` from sandboxenv_init (allow cancelled to propagate)

## v0.3.60 (29 January 2025)

- [Agent Bridge](https://inspect.aisi.org.uk/agent-bridge.html) for integrating external agent frameworks with Inspect.
- [Goodfire](https://inspect.aisi.org.uk/models.html#goodfire) model provider.
- Add `@wraps` to functions wrapped by Inspect decorators to preserve type information.
- Hugging Face: Add support for stop sequences for HF models.
- Docker: More robust parsing of version strings (handle development versions).
- Vertex: Support for Anthropic models hosted on Vertex.
- OpenAI: Read `refusal` field from assistant message when provided.
- OpenAI: Use qualifiers rather than model args for OpenAI on other providers (`openai/azure`)
- Anthropic: Don't insert '(no content)' into cannonical messages list (do only on replay)
- Anthropic: Use qualifiers rather than model args for Anthropic on other providers (`anthropic/bedrock`, `anthropic/vertex`).
- Anthropic: Suport for `extra_body` model arg (for adding additional JSON properties to the request)
- Basic Agent: Append `tools` to `state` so that tools added in `init` are preserved.
- Scoring: Always provide half-again the sample time limit for scoring.
- Bugfix: Fix issue w/ approvals for samples with id==0.
- Bugfix: Use "plain" display when running eval_async() outside of eval().
- Bugfix: Fix issue with multiple scorers of the same type in a task.

## v0.3.59 (24 January 2025)

- Beta version of [computer()](https://inspect.aisi.org.uk/tools-standard.html#sec-computer) tool which models with a computer desktop environment.
- `user_message()` solver for appending parameterised user messages.
- `prompt_template()`, `system_message()` and `user_message()` solver now also include the sample `store` in substitution parameters.
- Limits: Enforce token and message limit at lower level (not longer required to check `state.completed` for limit enforcement).
- Limits: Enforce [custom limits](https://inspect.aisi.org.uk/errors-and-limits.html#custom-limit) for samples by raising `SampleLimitExceededError`.
- Tasks: Optional ability for solvers to [yield scores](https://inspect.aisi.org.uk/solvers.html#sec-scoring-in-solvers) for a task.
- Model API: Log model calls that result in bad request errors.
- Tools: `model_input` option that determines how tool call result content is played back to the model.
- Tools: Don't attempt to marshall arguments of dynamic `ToolDef` with `**kwargs: Any` (just pass them through).
- Log warning when a non-fatal sample error occurs (i.e. errors permitted by the `fail_on_error` option) 
- Inspect View: allow filtering samples by compound expressions including multiple scorers. (thanks @andrei-apollo)
- Inspect View: improve rendering performance and stability for the viewer when viewing very large eval logs or samples with a large number of steps.
- Task display: Improved `plain` mode with periodic updates on progress, metrics, etc.
- Google: Update to v0.8.4 of google-generativeai (py.typed support and removal of logprobs generation options)
- Google: Support for string enums (e.g. `Literal["a", "b", "c"])`) in tool function declarations.

## v0.3.58 (16 January 2025)

- Support for [audio and video](https://inspect.aisi.org.uk/multimodal.html) inputs for Open AI and Google Gemini models.
- Task display: Added Timeout Tool button for manually timing out a tool call.
- Task display: Automatically switch to "plain" mode when running in a background thread
- Sandboxes: Setup and initialisation errors are now handled at the sample level.
- Sandboxes: Increase setup script timeout to 5 minutes (from 30 seconds) and do not retry setup scripts (in case they aren't idempotent).
- Sandboxes: Add `timeout_retry` option (defaulting to `True`) to `exec()` function.
- Sandboxes: Add `type` and  optional `container` properties to `SandboxConnection`.
- Docker: Services which exit with status 0 during setup no longer cause an error.
- `task_with()` function for creating task variants.
- Added `--filter` argument to trace CLI commands for filtering on trace log message content.
- Print model conversations to terminal with `--display=conversation` (was formerly `--trace`, which is now deprecated).
- HuggingFace: Support models that don't provide a chat template (e.g. gpt2)
- Eval Set: Ensure that logs with status 'started' are retried.
- Rename the built in `bootstrap_std` metric to `bootstrap_stderr` (deprecate `bootstrap_std`)
- Bugfix: Fix duplication of summaries when eval log file is rewritten.

## v0.3.57 (09 January 2025)

- [Tracing API](https://inspect.aisi.org.uk/tracing.html#tracing-api) for custom trace logging.
- Inspect View: never truncate tool result images and display at default width of 800px.
- Inspect View: display tool error messages in transcript when tool errors occur.
- Inspect View: display any completed samples even if the task fails because of an error
- Inspect View: don't display the 'input' column heading if there isn't an input
- Open AI: Handle additional bad request status codes (mapping them to appropriate `StopReason`)
- Open AI: Use new `max_completion_tokens` option for o1 full.
- Web Browser: raise error when both `error` and `web_at` fields are present in response.
- Sandboxes: Apply dataset filters (limit and sample id) prior to sandbox initialisation.
- Docker: Prevent issue with container/project names that have a trailing underscore. 
- Store: initialise `Store` from existing dictionary.
- Log: provide `metadata_as` and `store_as` typed accessors for sample metadata and store.
- Tool parameters with a default of `None` are now supported.
- More fine graned HTML escaping for sample transcripts displalyed in terminal.
- Bugfix: prevent errors when a state or storage value uses a tilda or slash in the key name.
- Bugfix: Include input in sample summary when the sample input contains a simple string.

## v0.3.56 (01 January 2025)

- [Human Agent](https://inspect.aisi.org.uk/human-agent.html) solver for human baselining of computing tasks.
- [Typed interfaces](https://inspect.aisi.org.uk/typing.html) to `Sample` store and metadata using Pydantic models.
- [Approval policies](https://inspect.aisi.org.uk/approval.html#task-approvers) can now be defined at the `Task` level (`eval` level approval policies take precedence).
- Tools can now return `ContentText` and `ContentImage`.
- Move tool result images into subsequent user messages for models that don't support tools returning images.
- `SandboxConnection` that contains login information from sandboxes.
- `display_type()` function for detecting the current display type (e.g. "full", "rich", etc.)
- Trace: improved handling of `eval()` running in multiple processes at once (trace file per-process)
- Docker: don't apply timeouts to `docker build` and `docker pull` commands.
- Bugfix: fix issue w/ `store.get()` not auto-inserting `default` value.

## v0.3.55 (29 December 2024)

- Bedrock: redact authentication model args from eval logs.
- OpenAI: warn when `temperature` is used with o1 models (as it is not supported).
- Bugfix: spread args for cache trace logging.

## v0.3.54 (26 December 2024)

- [Tracing](https://inspect.aisi.org.uk/tracing.html) for diagnosing runs with unterminated action (e.g. model calls, docker commands, etc.).
- Provide default timeout/retry for docker compose commands to mitigate unreliability in some configurations.
- Switch to sync S3 writes to overcome unreliability observed when using async interface.
- Task display: Added `--no-score-display` option to disable realtime scoring metrics.
- Bugfix: Fix failure to fully clone samples that have message lists as input.
- llama-cpp-python: Support for `logprobs`.

## v0.3.53 (20 December 2024)

- OpenAI: Support for o1 including native tool calling and `reasoning_effort` generation option.
- Task API: Introduce `setup` step that always runs even if `solver` is replaced.
- Bedrock: Support for tool calling on Nova models.
- Bedrock: Support for custom `model_args` passed through to `session.Client`.
- Bedrock: Support for `jpeg` images.
- Bedrock: Correct max_tokens for llama3-8b, llama3-70b models on Bedrock.
- Inspect View: Various improvements to appearance of tool calls in transcript.
- Task display: Ensure that widths of progress elements are kept consistent across tasks.
- Sandboxes: New `max_sandboxes` option for (per-provider) maximum number of running sandboxes.
- Sandboxes: Remove use of aiofiles to mitigate potential for threading deadlocks.
- Concurrency: Do not use `max_tasks` as a lower bound for `max_samples`.
- Log recorder: Always re-open log buffer for `eval` format logs.
- Bugfix: Proper handling of text find for eval raw JSON display
- Bugfix: Correct handling for `--sample-id` integer comparisons.
- Bugfix: Proper removal of model_args with falsey values (explicit check for `None`)
- Bugfix: Properly handle custom metrics that return dictionaries or lists
- Bugfix: Proper sample count display when retrying an evaluation
- Bugfix: Fix inability to define and run tasks in a notebook.

## v0.3.52 (13 December 2024)

- Eval: `--sample-id` option for evaluating specific sample id(s).
- Bedrock: Detect and report HTTP rate limit errors.
- Azure AI: Add `emulate_tools` model arg to force tool emulation (emulation is enabled by default for Llama models).
- Basic Agent: Add `max_tool_output` parameter to override default max tool output from generate config.
- Inspect View: Correct display of sample ID for single sample tasks.
- Trace: Show custom tool views in `--trace` mode.
- Bugfix: Support for dynamic metric names in realtime scoring display.

## v0.3.51 (13 December 2024)

- Bugfix: Task display fails to load when no scorers are defined for a task.

## v0.3.50 (12 December 2024)

- Tools: Improved typing/schema support (unions, optional params, enums).
- Tools: Added `append` argument to `use_tools()` for adding (rather than replacing) the currently available tools.
- Docker sandbox: Streamed reads of stderr/stdout (enabling us to enforce output limits for read_file and exec at the source).
- Sandbox API: Enable passing `BaseModel` types for sandbox `config` (formerly only a file path could be passed).
- Task display: Show all task scores in realtime (expand task progress to see scores).
- Task display: Show completed samples and align progress more closely to completed samples (as opposed to steps).
- Task display: Show sample messages/tokens used (plus limits if specified).
- Task display: Resolve issue where task display would lose mouse input after VS Code reload.
- Datasets: Validate that all IDs in datasets are unique (as several downstream problems occur w/ duplicate IDs).
- Inspect View: Fix issue with incorrectly displayed custom tool views.
- Human approval: Use fullscreen display (makes approval UI async and enables rapid processing of approvals via the `Enter` key).
- Added `input_panel()` API for adding custom panels to the fullscreen task display.
- Log recorder: Methods are now async which will improve performance for fsspec filesystems with async implementations (e.g. S3)
- Log recorder: Improve `.eval` log reading performance for remote filesystem (eagerly fetch log to local buffer).
- Add `token_usage` property to `TaskState` which has current total tokens used across all calls to `generate()` (same value that is used for enforcing token limits).
- Add `time` field to `ModelOutput` that records total time spent within call to ModelAPI `generate()`.
- Web browser: Remove base64 images from web page contents (prevent filling up model context with large images).
- Match scorer: If the target of a match isn’t numeric, ignore the numeric flag and instead use text matching (improved handling for percentages).
- Hugging Face: Support for native HF tool calling for Llama, Mistral, Qwen, and others if they conform to various standard schemas.
- Hugging Face: `tokenizer_call_args` dict to specify custom args during tokenization, such as `max_length` and `truncation`.
- Azure AI: Fix schema validation error that occurred when model API returns `None` for `content`.
- Display: Throttle updating of sample list based on number of samples.
- Display: Add explicit 'ctrl+c' keybinding (as textual now disables this by default).
- Bugfix: Correct rate limit error display when running in fullscreen mode.
- Bugfix: `hf_dataset` now explicitly requires the `split` argument (previously, it would crash when not specified).
- Bugfix: Prevent cascading textual error when an error occurs during task initialisation.
- Bugfix: Correctly restore sample summaries from log file after amend.
- Bugfix: Report errors that occur during task finalisation.
  
## v0.3.49 (03 December 2024)

- Logging: Only call CreateBucket on Amazon S3 when the bucket does not already exist.
- Improve cancellation feedback and prevent multiple cancellations when using fullscreen display.
- Inspect View: Prevent circular reference error when rendering complex tool input.
- Inspect View: Resolve display issue with sorting by sample then epoch.

## v0.3.48 (01 December 2024)

- [Realtime display](https://github.com/UKGovernmentBEIS/inspect_ai/pull/865) of sample transcripts (including ability to cancel running samples).
- Scoring: When using a dictionary to map metrics to score value dictionaries, you may now use globs as keys. See our [scorer documentation](https://inspect.aisi.org.uk/scorers.html#sec-multiple-scorers) for more information.
- `EvalLog` now includes a [location](https://github.com/UKGovernmentBEIS/inspect_ai/pull/872) property indicating where it was read from.
- Use [tool views](https://inspect.aisi.org.uk/approval.html#tool-views) when rendering tool calls in Inspect View.
- Consistent behavior for `max_samples` across sandbox and non-sandbox evals (both now apply `max_samples` per task, formerly evals with sandboxes applied `max_samples` globally).
- Log files now properly deal with scores that produce Nan. (fixes [#834](https://github.com/UKGovernmentBEIS/inspect_ai/issues/834))
- Bash tool: add `--login` option so that e.g. .bashrc is read before executing the command.
- Google: Support for tools/functions that have no parameters.
- Google/Vertex: Support for `logprobs` and other new 1.5 (002 series) options.
- AzureAI: Change default max_tokens for Llama models to 2048 (4096 currently yields an error w/ Llama 3.1).
- Mistral: Various compatibility changes for their client and tool calling implementation.
- Handle exponents in numeric normalisation for match, include, and answer scorers.
- hf_dataset: Added `cached` argument to control whether to use a previously cached version of the dataset if available (defaults to `True`).
- hf_dataset: Added `revision` option to load a specific branch or commit SHA (when using `revision` datasets are always revalidated on Hugging Face, i.e. `cached` is ignored).
- Log viewer: Display sample ids rather than indexes.
- Log viewer: Add timestamps to transcript events.
- Log viewer: Metadata which contains images will now render the images.
- Log viewer: Show custom tool call views in messages display.
- Bugfix: Correctly read and forward image detail property.
- Bugfix: Correct resolution of global eval override of task or sample sandboxes.
- Bugfix: Don't do eval log listing on background threads (s3fs can deadlock when run from multiple threads).

## v0.3.47 (18 November 2024)

- Basic agent: Ensure that the scorer is only run once when max_attempts = 1.
- Basic agent: Support custom function for incorrect_message reply to model.
- Tool calling: Execute multiple tool calls serially (some models assume that multiple calls are executed this way rather than in parallel).
- Google: Combine consecutive tool messages into single content part; ensure no empty text content parts.
- AzureAI: Create and close client with each call to generate (fixes issue w/ using azureai on multiple passes of eval).
- Bedrock: Migrate to the [Converse API](https://docs.aws.amazon.com/bedrock/latest/userguide/conversation-inference-supported-models-features.html), which supports many more features including tool calling and multimodal models.
- Scoring: When using a dictionary to map metrics to score value dictionaries, you may now use globs as keys. See our [scorer documentation](https://inspect.aisi.org.uk/scorers.html#sec-multiple-scorers) for more information.
- Sample limit events will now appear in the transcript if a limit (e.g. message, token, or time limit) halt a sample. The sample list and sample detail also display the limit, if applicable.

## v0.3.46 (12 November 2024)

- [eval](https://inspect.aisi.org.uk/eval-logs.html#sec-log-format) is now the default log format (use `--log-format=json` to use old format).
- Base 64 images are now logged by default for all log formats (disable with `--no-log-images`).
- The log viewer now properly displays sample errors in the sample list for `eval` format log files.
- Improve path handling when using `inspect log convert` to convert a single log file.
- Web browser tool: Subtasks now each have independent web browser sessions.
- Anthropic: Ensure that assistant messages created in generate never have empty content lists.
- Increase sandbox `exec()` output limit from 1 MiB to 10 MiB.

## v0.3.45 (11 November 2024)

- [time_limit](https://inspect.aisi.org.uk/errors_and_limits.html#sample-limits) option for specifying a maximum execution time for samples.
- [read_eval_log_samples()](https://inspect.aisi.org.uk/eval-logs.html#streaming) function for streaming reads of `.eval` log files.
- Mistral: Support for multi-modal models (requires v1.2 of mistralai package).
- Groq: Support for multi-modal models (requires v0.11.0 of groq package).
- AzureAI: Use Model Inference API (preview) for implementation of model client.
- Bedrock: Fix parsing of Bedrock Mistral Large 2407 responses
- Apply standard sample error handling (fail-on-error, etc.) when running scorers.
- Fix issue with correctly logging task_args for eval-set tasks which are interrupted.
- Move `INSPECT_DISABLE_MODEL_API` into `generate()` (as opposed to `get_model()`)
- Always treat `.eval` files as logs (don't apply file name pattern restrictions as we do with `.json`).
- Log model calls when model providers return bad request errors
- Better lay out large numbers of configuration and parameters when displaying log files.
- The log viewer now properly displays sample scores for running tasks.
- Add `metadata` field to `ModelOutput` and provide various fields for the Groq provider.

## v0.3.44 (04 November 2024)

- Revert change to single epoch reducer behavior (regressed some scoring scenarios).

## v0.3.43 (04 November 2024)

- New binary [log format](https://inspect.aisi.org.uk/eval-logs.html#sec-log-format) which yields substantial size and speed improvements (JSON format log files are still fully supported and utilities for converting between the formats are provided).
- [Grok](https://docs.x.ai/) model provider.
- [llama-cpp-python](https://llama-cpp-python.readthedocs.io/en/latest/) local model provider.
- Extensions: correctly load extensions in packages where package name differs from dist name.
- Added `--model-config`, `--task-config`, and `--solver-config` CLI arguments for specifying model, task, and solver args using a JSON or YAML config file.
- View: properly render complex score objects in transcript.
- Write custom tool call views into transcript for use by Inspect View.
- Use `casefold()` for case-insensitive compare in `includes()`, `match()`, `exact()`, and `f1()` scorers.
- OpenAI: eliminate use of `strict` tool calling (sporadically supported across models and we already internally validate).
- Mistral: fix bug where base_url was not respected when passing both an api_key and base_url.
- Don't include package scope for task name part of log files.
- Improve performance of write_file for Docker sandboxes.
- Use user_data_dir rather than user_runtime_dir for view notifications.
- Implement `read_eval_log_sample()` for JSON log files.
- Log the list of dataset sample IDs.
- Limit `SandboxEnvironment.exec()` output streams to 1 MiB. Limit `SandboxEnvironment.read_file()` to 100 MiB.
- Add `INSPECT_DISABLE_MODEL_API` environment variable for disabling all Model APIs save for mockllm.
- Add optional `tool_call_id` param to `ModelOutput.for_tool_call()`.
- Support all JSON and CSV dataset arguments in `file_dataset()` function.

## v0.3.42 (23 October 2024)

- [ToolDef](https://inspect.aisi.org.uk/tools-custom.html#sec-dynamic-tools) class for dynamically creating tool definitions.
- Added `--tags` option to eval for tagging evaluation runs.
- Added APIs for accessing sample event transcripts and for creating and resolving attachments for larger content items.
- Cleanup Docker Containers immediately for samples with errors.
- Support Dockerfile as config path for Docker sandboxes (previously only supported compose files).
- Anthropic: remove stock tool use chain of thought prompt (many Anthropic models now do this internally, in other cases its better for this to be explicit rather than implicit).
- Anthropic: ensure that we never send empty text content to the API.
- Google: compatibility with google-generativeai v0.8.3
- Llama: remove extraneous <|start_header_id|>assistant<|end_header_id|> if it appears in an assistant message.
- OpenAI: Remove tool call id in user message reporting tool calls to o1- models.
- Use Dockerhub aisiuk/inspect-web-browser-tool image for web browser tool.
- Use ParamSpec to capture types of decorated solvers, tools, scorers, and metrics.
- Support INSPECT_EVAL_MODEL_ARGS environment variable for calls to `eval()`.
- Requirements: add lower bounds to various dependencies based on usage, compatibility, and stability.
- Added `include_history` option to model graded scorers to optionally include the full chat history in the presented question.
- Added `delimiter` option to `csv_dataset()` (defaults to ",")
- Improve answer detection in multiple choice scorer.
- Open log files in binary mode when reading headers (fixes ijson deprecation warning).
- Capture `list` and `dict` of registry objects when logging `plan`.
- Add `model_usage` field to `EvalSample` to record token usage by model for each sample.
- Correct directory handling for tasks that are imported as local (non-package) modules.
- Basic agent: terminate agent loop when the context window is exceeded.
- Call tools sequentially when they have opted out of parallel calling.
- Inspect view bundle: support for bundling directories with nested subdirectories.
- Bugfix: strip protocol prefix when resolving eval event content
- Bugfix: switch to run directory when running multiple tasks with the same run directory.
- Bugfix: ensure that log directories don't end in forward/back slash.

## v0.3.41 (11 October 2024)

- [Approval mode](https://inspect.aisi.org.uk/approval.html) for extensible approvals of tool calls (human and auto-approvers built in,  arbitrary other approval schemes via extensions).
- [Trace mode](https://inspect.aisi.org.uk/interactivity.html#sec-trace-mode) for printing model interactions to the terminal.
- Add `as_dict()` utility method to `Score`
- [Sample limits](https://inspect.aisi.org.uk/errors_and_limits.html#sample-limits) (`token_limit` and `message_limit`) for capping the number of tokens or messages used per sample ( `message_limit` replaces deprecated `max_messages`).
- Add `metadata` field to `Task` and record in log `EvalSpec`.
- Include datetime and level in file logger.
- Correct llama3 and o1 tool calling when empty arguments passed.
- Allow resolution of any sandbox name when there is only a single environment.
- Introduce `--log-level-transcript` option for separate control of log entries recorded in the eval log file
- Improve mime type detection for image content encoding (fixes issues w/ webp images).
- Fix memory leak in Inspect View worker-based JSON parsing.
- Add `fail_on_error` option for `eval_retry()` and `inspect eval-retry`.
- Defer resolving helper models in `self_critique()` and `model_graded_qa()`.
- Fix Docker relative path resolution on Windows (use PurePosixPath not Path)
- Restore support for `--port` and `--host` on Inspect View.

## v0.3.40 (6 October 2024)

- Add `interactive` option to `web_browser()` for disabling interactive tools (clicking, typing, and submitting forms).
- Provide token usage and raw model API calls for OpenAI o1-preview.
- Add support for reading CSV files of dialect 'excel-tab'.
- Improve prompting for Python tool to emphasise the need to print output.
- For `basic_agent()`, defer to task `max_messages` if none is specified for the agent (default to 50 is the task does not specify `max_messages`).
- Add optional `content` parameter to `ModelOutput.for_tool_call()`.
- Display total samples in Inspect View
- Prune `sample_reductions` when returning eval logs with `header_only=True`.
- Improved error message for undecorated solvers.
- For simple matching scorers, only include explanation if it differs from answer.

## v0.3.39 (3 October 2024)

- The sample transcript will now display the target for scoring in the Score Event (for newly run evaluations).
- Provide setter for `max_messages` on `TaskState`.
- Provide `max_messages` option for `basic_agent()` (defaulting to 50) and use it rather than any task `max_messages` defined.
- Improved implementation of disabling parallel tool calling (also fixes a transcript issue introduced by the original implementation).
- Improve quality of error messages when a model API key environment variable is missing.
- Improve prompting around letting the model know it should not attempt parallel web browser calls.

## v0.3.38 (3 October 2024)

- Rename `web_browser_tools()` to `web_browser()`, and don't export individual web browsing tools.
- Add `parallel` option to `@tool` decorator and specify `parallel=False` for web browsing tools.
- Improve prompting for web browser tools using more explicit examples.
- Improve prompting for `</tool_call>` end sequence for Llama models.
- Fix issue with failure to execute sample setup scripts.

## v0.3.37 (2 October 2024)

- Move evals into [inspect_evals](https://github.com/UKGovernmentBEIS/inspect_evals) package.

## v0.3.36 (2 October 2024)

- [Web Browser](https://inspect.aisi.org.uk/tools-standard.html#sec-web-browser) tool which provides a headless Chromium browser that supports navigation, history, and mouse/keyboard interactions.
- `auto_id` option for dataset readers to assign an auto-incrementing ID to records.
- Task args: don't attempt to serialise registry objects that don't have captured parameters.

## v0.3.35 (1 October 2024)

- Catch o1-preview "invalid_prompt" exception and convert to normal content_filter refusal.
- Terminate timed out subprocesses.
- Support 'anthropoic/bedrock/' service prefix for Anthropic models hosted on AWS Bedrock.
- Change score reducer behavior to always reduce score metadata to the value of the `metadata` field in the first epoch
- Improve task termination message (provide eval-retry prompt for tasks published in packages)
- Preserve type for functions decorated with `@task`.
- Various improvements to layout and display for Inspect View transcript.

## v0.3.34 (30 September 2024)

- Support for `max_tokens` on OpenAI o1 models (map to `max_completion_tokens`).
- Fix regression of log and debug options on `inspect view`
- Improved focus management for Inspect View
- Raise error if `epochs` is less than 1
- Improve code parsing for HumanEval (compatibility with Llama model output)

## v0.3.33 (30 September 2024)

- StopReason: Added "model_length" for exceeding token window and renamed "length" to "max_tokens".
- Capture solver input params for subtasks created by `fork()`.
- Option to disable ANSI terminal output with `--no-ansi` or `INSPECT_NO_ANSI`
- Add chain of thought option to `multiple_choice()` and export `MultipleChoiceTemplate` enumeration
- Allow Docker sandboxes configured with `x-default` to be referred to by their declared service name.
- Improved error messages for Docker sandbox initialisation.
- Improve legibility of Docker sandbox log entries (join rather than displaying as array)
- Display user message immediately proceeding assistant message in model call transcripts.
- Display images created by tool calls in the Viewer.
- Fix duplicated tool call output display in Viewer for Gemini and Llama models.
- Require a `max_messages` for use of `basic_agent()` (as without it, the agent could end up in an infinite loop).
- Load extension entrypoints per-package (prevent unnecessary imports from packages not being referenced).
- Track sample task state in solver decorator rather than solver transcript.
- Display solver input parameters for forked subtasks.
- Improvements to docker compose down cleanup: timeout, survive missing compose files.
- Always produce epoch sample reductions even when there is only a single epoch.
- Scores produced after being reduced retain `answer`, `explanation`, and `metadata` only if equal across all epochs.

## v0.3.32 (25 September 2024)

- Fix issue w/ subtasks not getting a fresh store() (regression from introduction of `fork()` in v0.3.30)
- Fix issue w/ subtasks that return None invalidating the log file.
- Make subtasks collapsible in Inspect View.
- Improved error reporting for missing `web_search()` provider environment variables.

## v0.3.31 (24 September 2024)

- Deprecated `Plan` in favor of `Solver` (with `chain()` function to compose multiple solvers).
- Added `max_tool_output` generation option (defaults to 16KB).
- Improve performance of `header_only` log reading (switch from json-stream to ijson).
- Add support for 0 retries to `eval-set` (run a single `eval` then stop).
- Tool calling fixes for update to Mistral v1.1. client.
- Always show `epochs` in task status (formerly wasn't included for multiple task display)
- Render transcript `info()` strings as markdown
- Eliminate log spam from spurious grpc fork message.
- Fix issue with hf_dataset shuffle=True not actually shuffling.
- Improved error handling when loading invalid setuptools entrypoints.
- Don't catch TypeError when calling tools (we now handle this in other ways)

## v0.3.30 (18 September 2024)

- Added [fork()](https://inspect.aisi.org.uk/agents-api.html#sec-forking) function to fork a `TaskState` and evaluate it against multiple solvers in parallel.
- Ensure that Scores produced after being reduced still retain `answer`, `explanation`, and `metadata`.
- Fix error when running `inspect info log-types`
- Improve scorer names imported from modules by not including the the module names.
- Don't mark messages read from cache with source="cache" (as this breaks the cache key)
- Add `cache` argument to `basic_agent()` for specifying cache policy for the agent.
- Add `cache` field to `ModelEvent` to track cache reads and writes.
- Compatibility with Mistral v1.1 client (now required for Mistral).
- Catch and propagate Anthropic content filter exceptions as normal "content_filter" responses.
- Fix issue with failure to report metrics if all samples had a score value of 0.
- Improve concurrency of Bedrock models by using aioboto3.
- Added [SWE Bench](https://github.com/UKGovernmentBEIS/inspect_evals/tree/main/src/inspect_evals/swe_bench), [GAIA](https://github.com/UKGovernmentBEIS/inspect_evals/tree/main/src/inspect_evals/gaia), and [GDM CTF](https://github.com/UKGovernmentBEIS/inspect_evals/tree/main/src/inspect_evals/gdm_capabilities/in_house_ctf) evals.

## v0.3.29 (16 September 2024)

- Added `--plan` and `-P` arguments to `eval` and `eval-set` commands for replacing the task default plan with another one.
- Improved support for eval retries when calling `eval()` or `eval_set()` with a `plan` argument.
- Don't log base64 images by default (re-enable logging with `--log-images`).
- Provide unique tool id when parsing tool calls for models that don't support native tool usage.
- Fix bug that prevented `epoch_reducer` from being used in eval-retry.
- Fix bug that prevented eval() level `epoch` from overriding task level `epoch`.

## v0.3.28 (14 September 2024)

- [basic_agent()](https://inspect.aisi.org.uk/agents.html#sec-basic-agent) that provides a ReAct tool loop with support for retries and encouraging the model to continue if its gives up or gets stuck.
- [score()](https://inspect.aisi.org.uk/solvers.html#sec-scoring-in-solvers) function for accessing scoring logic from within solvers.
- Ability to [publish](https://inspect.aisi.org.uk/log-viewer.html#sec-publishing) a static standalone Inspect View website for a log directory.
- `system_message()` now supports custom parameters and interpolation of `metadata` values from `Sample`.
- `generate()` solver now accepts arbitrary generation config params.
- `use_tools()` now accepts a variadic list of `Tool` in addition to literal `list[Tool]`.
- `bash()` and `python()` tools now have a `user` parameter for choosing an alternate user to run code as.
- `bash()` and `python()` tools now always return stderr and stdout no matter the exit status.
- Support for OpenAI o1-preview and o1-mini models.
- Input event for recording screen input in sample transcripts.
- Record to sample function for CSV and JSON dataset readers can now return multiple samples.
- Added `debug_errors` option to `eval()` to raise task errors (rather than logging them) so they can be debugged.
- Properly support metrics that return a dict or list of values
- Improved display of prerequisite errors when running `eval()` from a script or notebook.
- Fix `eval_set()` issue with cleaning up failed logs on S3.
- Cleanup Docker containers that fail during sample init.
- Add support for computing metrics for both individual keys within a dictionary but also for the dictionary as a whole
- Fix for Vertex tool calling (don't pass 'additionalProperties').
- Added [SQuAD](https://github.com/UKGovernmentBEIS/inspect_evals/tree/main/src/inspect_evals/squad), [AGIEval](https://github.com/UKGovernmentBEIS/inspect_evals/tree/main/src/inspect_evals/agieval), [IFEval](https://github.com/UKGovernmentBEIS/inspect_ai/blob/main/src/inspect_evals/ifeval/), [PubMedQA](https://github.com/UKGovernmentBEIS/inspect_evals/tree/main/src/inspect_evals/pubmedqa), and [MBPP](https://github.com/UKGovernmentBEIS/inspect_evals/tree/main/src/inspect_evals/mbpp) benchmarks.

## v0.3.27 (6 September 2024)

- Fix missing timestamp issue with running `eval_set()` with an S3-backed log directory.
- Correct rounding behavior for `f1()` and `exact()` scorers.
- Correct normalized text comparison for `exact()` scorer.
- Improved appearance and navigation for sample transcript view.
- Added [MathVista](https://github.com/UKGovernmentBEIS/inspect_evals/tree/main/src/inspect_evals/mathvista) benchmark.

## v0.3.26 (6 September 2024)

- [Eval Sets](https://inspect.aisi.org.uk/eval-sets.html) for running groups of tasks with automatic retries.
- [Per-sample](https://inspect.aisi.org.uk/sandboxing.html#sec-per-sample-sandbox) Sandbox environments can now be specified (e.g. allowing for a distinct Dockerfile or Docker compose file for each sample).
- [input_screen()](https://inspect.aisi.org.uk/interactivity.html) context manager to temporarily clear task display for user input.
- Introduce two new scorers, `f1()` (precision and recall in text matching) and `exact()` (whether normalized text matches exactly).
- Task `metrics` now override built in scorer metrics (previously they were merged). This enables improved re-use of existing scorers where they only change required is a different set of metrics.
- `write_log_dir_manifest()` to write a log header manifest for a log directory.
- Relocate `store()` and `@subtask` from solver to utils module; relocate `transcript()` from solver to log module.
- Add optional user parameter to SandboxEnvironment.exec for specifying the user. Currently only DockerSandboxEnvironment is supported.
- Fix issue with resolving Docker configuration files when not running from the task directory.
- Only populate Docker compose config metadata values when they are used in the file.
- Treat Sandbox exec `cwd` that are relative paths as relative to sample working directory.
- Filter base64 encoded images out of model API call logs.
- Raise error when a Solver does not return a TaskState.
- Only run tests that use model APIs when the `--runapi` flag is passed to `pytest` (prevents unintended token usage)
- Remove `chdir` option from `@tasks` (tasks now always chdir during execution).
- Do not process `.env` files in task directories (all required vars should be specified in the global `.env`).
- Only enable `strict` mode for OpenAI tool calls when all function parameters are required.
- Added [MMMU](https://github.com/UKGovernmentBEIS/inspect_evals/tree/main/src/inspect_evals/mmmu), [CommonsenseQA](https://github.com/UKGovernmentBEIS/inspect_evals/tree/main/src/inspect_evals/commonsense_qa), [MMLU-Pro](https://github.com/UKGovernmentBEIS/inspect_evals/tree/main/src/inspect_evals/mmlu_pro), and [XSTest](https://github.com/UKGovernmentBEIS/inspect_evals/tree/main/src/inspect_evals/xstest) benchmarks.

## v0.3.25 (25 August 2024)

- [Store](https://inspect.aisi.org.uk/agents-api.html#sharing-state) for manipulating arbitrary sample state from within solvers and tools.
- [Transcript](https://inspect.aisi.org.uk/agents-api.html#transcripts) for detailed sample level tracking of model and tool calls, state changes, logging, etc.
- [Subtasks](https://inspect.aisi.org.uk/agents-api.html#sec-subtasks) for delegating work to helper models, sub-agents, etc.
- Integration with Anthropic [prompt caching](https://inspect.aisi.org.uk/caching.html#sec-provider-caching).
- [fail_on_error](https://inspect.aisi.org.uk/errors-and-limits.html#failure-threshold) option to tolerate some threshold of sample failures without failing the evaluation.
- Specify `init` value in default Docker compose file so that exit signals are handled correctly (substantially improves container shutdown performance).
- Add `function` field to `ChatMessageTool` to indicate the name of the function called.
- Added [RACE](https://github.com/UKGovernmentBEIS/inspect_evals/tree/main/src/inspect_evals/race-h/) benchmark.

## v0.3.24 (18 August 2024)

- Support for tool calling for Llama 3.1 models on Bedrock.
- Report JSON schema validation errors to model in tool response.
- Support for `strict` mode in OpenAI tool calls (update to v1.40.0 of `openai` package required).

## v0.3.23 (16 August 2024)

- Support for tool calling for Llama 3.1 models on Azure AI and CloudFlare.
- Increase default `max_tokens` from 1024 to 2048.
- Record individual sample reductions along with results for multi-epoch evals.
- Change default to not log base64 encoded versions of images, as this often resulted in extremely large log files (use `--log-images` to opt back in).
- Update to new Mistral API (v1.0.1 of `mistralai` is now required).
- Support for Llama 3.1 models on Amazon Bedrock
- Eliminate Bedrock dependency on anthropic package (unless using an Anthropic model).
- Improved resolution of AWS region for Bedrock (respecting already defined AWS_REGION and AWS_DEFAULT_REGION)
- Fix bug in match scorer whereby numeric values with periods aren't correctly recognized.
- Added [HumanEval](https://github.com/UKGovernmentBEIS/inspect_evals/tree/main/src/inspect_evals/humaneval), [WinoGrande](https://github.com/UKGovernmentBEIS/inspect_evals/tree/main/src/inspect_evals/winogrande) and [Drop](https://github.com/UKGovernmentBEIS/inspect_evals/tree/main/src/inspect_evals/drop) benchmarks.

## v0.3.22 (07 August 2024)

- Fix issue affecting results of `pass_at_{k}` score reducer.

## v0.3.21 (07 August 2024)

- Add `pass_at_{k}` score reducer to compute the probability of at least 1 correct sample given `k` epochs.
- Improved metrics `value_to_float` string conversion (handle numbers, "true", "false", etc.)
- Log viewer: Ctrl/Cmd+F to find text when running in VS Code.
- Set Claude default `max_tokens` to 4096
- Combine user and assistant messages for Vertex models.
- Warn when using the `name` parameter with task created from `@task` decorated function.
- Make sample `metadata` available in prompt, grading, and self-critique templates.
- Retry on several additional OpenAI errors (APIConnectionError | APITimeoutError | InternalServerError)
- Fix a regression which would cause the 'answer' to be improperly recorded when scoring a sample.

## v0.3.20 (03 August 2024)

- `Epochs` data type for specifying epochs and reducers together (deprecated `epochs_reducer` argument).
- Enable customisation of model generation cache dir via `INSPECT_CACHE_DIR` environment variable.
- Use doc comment description rather than `prompt` attribute of `@tool` for descriptions.
- Include examples section from doc comments in tool descriptions.
- Add `tool_with()` function for adapting tools to have varying names and parameter descriptions.
- Improve recording of `@task` arguments so that dynamically created tasks can be retried.
- Only print `eval-retry` message to terminal for filesystem based tasks.
- Enhance Python logger messages to capture more context from the log record.
- Fix an issue that could result in duplicate display of scorers in log view when using multiple epoch reducers.

## v0.3.19 (02 August 2024)

- [vLLM](https://inspect.aisi.org.uk/models.html#sec-vllm) model provider.
- [Groq](https://groq.com/) model provider.
- [Google Vertex](https://inspect.aisi.org.uk/models.html#google-vertex) model provider.
- [Reduce scores](https://inspect.aisi.org.uk/scorers.html##sec-reducing-epoch) in multi-epoch tasks before computing metrics (defaults to averaging sample values).
- Replace the use of the `bootstrap_std` metric with `stderr` for built in scorers (see [rationale](https://inspect.aisi.org.uk/scorers.html#stderr-note) for details).
- Option to write Python logger entries to an [external file](https://inspect.aisi.org.uk/log-viewer.html#sec-external-file).
- Rename `ToolEnvironment` to `SandboxEnvironment` and `tool_environment()` to `sandbox()` (moving the renamed types from `inspect_ai.tool` to `inspect_ai.util`). Existing symbols will continue to work but will print deprecation errors.
- Moved the `bash()`, `python()`, and `web_search()` functions from `inspect_ai.solver` to `inspect_ai.tool`.  Existing symbols will continue to work but will print deprecation errors.
- Enable parallel execution of tasks that share a working directory.
- Add `chdir` option to `@task` to opt-out of changing the working directory during task execution.
- Enable overriding of default safety settings for Google models.
- Use Python type annotations as the first source of type info for tool functions (fallback to docstrings only if necessary)
- Support for richer types (list, TypeDict, dataclass, Pydantic, etc.) in tool calling.
- Change `ToolInfo` parameters to be directly expressed in JSON Schema (making it much easier to pass them to model provider libraries).
- Validate tool call inputs using JSON Schema and report errors to the model.
- Gracefully handle tool calls that include only a single value (rather than a named dict of parameters).
- Support `tool_choice="any"` for OpenAI models (requires >= 1.24.0 of openai package).
- Make multiple tool calls in parallel. Parallel tool calls occur by default for OpenAI, Anthropic, Mistral, and Groq. You can disable this behavior for OpenAI and Groq with `--parallel-tool-calls false`.
- Invoke rate limit retry for OpenAI APITimeoutError (which they have recently begun returning a lot of more of as a result of httpx.ConnectTimeout, which is only 5 seconds by default.).
- Add `cwd` argument to `SandboxEnvironment.exec()`
- Use `tee` rather than `docker cp` for Docker sandbox environment implementation of `write_file()`.
- Handle duplicate tool call ids in Inspect View.
- Handle sorting sample ids of different types in Inspect View.
- Correctly resolve default model based on CLI --model argument.
- Fix issue with propagating API keys to Azure OpenAI provider.
- Add `azure` model arg for OpenAI provider to force binding (or not binding) to the Azure OpenAI back-end.
- Support for Llama 3 models with the Azure AI provider.
- Add `setup` field to `Sample` for providing a per-sample setup script.
- Score multiple choice questions without parsed answers as incorrect (rather than being an error). Llama 3 and 3.1 models especially often fail to yield an answer.
- Read JSON encoded `metadata` field from samples.
- Show task/display progress immediately (rather than waiting for connections to fill).
- Reduce foreground task contention for Inspect View history loading.
- Ability to host standalone version of Inspect View to view single log files.
- Throw `TimeoutError` if a call to `subprocess()` or `sandbox().exec()` times out (formerly a textual error was returned along with a non-zero exit code).
- Validate name passed to `example_dataset()` (and print available example dataset names).
- Resolve relative image paths within Dataset samples against the directory containing the dataset.
- Preserve `tool_error` text for Anthropic tool call responses.
- Fix issue with rate limit reporting being per task not per eval.
- Set maximum rate limit backoff time to 30 minutes
- Retry with exponential backoff for web_search Google provider.

## v0.3.18 (14 July 2024)

- [Multiple Scorers](https://inspect.aisi.org.uk/scorers.html#sec-multiple-scorers) are now supported for evaluation tasks.
- [Multiple Models](https://inspect.aisi.org.uk/parallelism.html#sec-multiple-models) can now be evaluated in parallel by passing a list of models to `eval()`.
- Add `api_key` to `get_model()` for explicitly specifying an API key for a model.
- Improved handling of very large (> 100MB) log files in Inspect View.
- Use `network_mode: none` for disabling networking by default in Docker tool environments.
- Shorten the default shutdown grace period for Docker container cleanup to 1 second.
- Allow sandbox environment providers to specify a default `max_samples` (set to 25 for the Docker provider).
- Prevent concurrent calls to `eval_async()` (unsafe because of need to change directories for tasks). Parallel task evaluation will instead be implemented as a top-level feature of `eval()` and `eval_async()`.
- Match scorers now return answers consistently even when there is no match.
- Relocate tool related types into a new top-level `inspect_ai.tool` module (previous imports still work fow now, but result in a runtime deprecation warning).
- Decouple tools entirely from solvers and task state (previously they had ways to interact with metadata, removing this coupling will enable tool use in lower level interactions with models). Accordingly, the `call_tools()` function now operates directly on messages rather than task state.
- Support token usage for Google models (Inspect now requires `google-generativeai` v0.5.3).

## v0.3.17 (25 June 2024)

- Optional increased control over the tool use loop via the `call_tools()` function and new `tool_calls` parameter for `generate()`.
- New `per_epoch` option for `CachePolicy` to allow caching to ignore epochs.
- Correctly handle `choices` and `files` when converting `Sample` images to base64.

## v0.3.16 (24 June 2024)

-   Various fixes for the use of Docker tool environments on Windows.
-   Ability to disable cleanup of tool environments via `--no-toolenv-cleanup`.
-   New `inspect toolenv cleanup` command for manually cleaning up tool environments.
-   `ToolError` exception type for explicitly raising tool errors to the model. Formerly, any exception would be surfaced as a tool error to the model. Now, the `ToolError` exception is required for reporting to the model (otherwise other exception types go through the call stack and result in an eval error).
-   Resolve `INSPECT_LOG_DIR` in `.env` file relative to `.env` file parent directory.
-   Use `-` for delimiting `--limit` ranges rather than `,`.
-   Use HF model device for generate (compatibility with multi-GPU).

## v0.3.15 (15 June 2024)

-   [Sandbox Environments](https://inspect.aisi.org.uk/sandboxing.html) for executing tool code in a sandbox.
-   [Caching](https://inspect.aisi.org.uk/caching.html) to reduce the number of model API calls made.
-   The `multiple_choice()` solver now has support for questions with multiple correct answers.
-   More fine grained handling of Claude `BadRequestError` (400) errors (which were formerly all treated as content moderation errors).
-   Filter out empty TextBlockParam when playing messages back to Claude.
-   Automatically combine Claude user messages that include tool content.
-   Revert to "auto" rather than "none" after forced tool call.
-   Provide `TaskState.tools` getter/setter (where the setter automatically syncs the system messages to the specified set of tools).
-   The `use_tools()` function now uses the `TaskState.tools` setter, so replaces the current set of tools entirely rather than appending to it.
-   Set `state.completed = False` when `max_messages` is reached.
-   Allow tools to be declared with no parameters.
-   Allow for null `bytes` field in `Logprobs` and `TopLogprobs`.
-   Support all Llama series models on Bedrock.
-   Added `truthfulqa` benchmark.
-   Added `intercode-ctf` example.

## v0.3.14 (04 June 2024)

-   Stream samples to the evaluation log as they are completed (subject to the new `--log-buffer` option). Always write completed samples in the case of an error or cancelled task.
-   New `"cancelled"` status in eval log for tasks interrupted with SIGINT (e.g. Ctrl-C). Logs are now written for cancellations (previously they were not).
-   Default `--max-samples` (maximum concurrent samples) to `--max-connections`, which will result in samples being more frequently completed and written to the log file.
-   For `eval_retry()`, copy previously completed samples in the log file being retried so that work is not unnecessarily repeated.
-   New `inspect eval-retry` command to retry a log file from a task that ended in error or cancellation.
-   New `retryable_eval_logs()` function and `--retryable` option for `inspect list logs` to query for tasks not yet completed within a log directory.
-   Add `shuffled` property to datasets to determine if they were shuffled.
-   Remove unused `extensions` argument from `list_eval_logs()`.

## v0.3.13 (31 May 2024)

-   Bugfix: Inspect view was not reliably updating when new evaluation logs were written.

## v0.3.12 (31 May 2024)

-   Bugfix: `results` was not defined when no scorer was provided resulting in an error being thrown. Fixed by setting `results = EvalResults()` when no scorer is provided.
-   Bugfix: The viewer was not properly handling samples without scores.

## v0.3.11 (30 May 2024)

-   Update to non-beta version of Anthropic tool use (remove legacy xml tools implementation).

## v0.3.10 (29 May 2024)

-   **BREAKING:** The `pattern` scorer has been modified to match against any (or all) regex match groups. This replaces the previous behaviour when there was more than one group, which would only match the second group.
-   Improved performance for Inspect View on very large datasets (virtualized sample list).
-   ToolChoice `any` option to indicate the model should use at least one tool (supported by Anthropic and Mistral, mapped to `auto` for OpenAI).
-   Tool calls can now return a simple scalar or `list[ContentText | ContentImage]`.
-   Support for updated Anthropic tools beta (tool_choice and image tool results).
-   Report tool_error back to model if it provides invalid JSON for tool calls arguments (formerly this halted the entire eval with an error).
-   New `max_samples` option to control how many samples are run in parallel (still defaults to running all samples in parallel).
-   Add `boolq.py` benchmark.
-   Add `piqa.py` benchmark.
-   View: Improved markdown rendering (properly escape reference links).
-   Improved typing for example_dataset function.
-   Setuptools entry point for loading custom model extensions.
-   Break optional `tuple` return out of `ToolResult` type.
-   Bugfix: always read original sample message(s) for `TaskState.input_text`.
-   Bugfix: remove write counter from log (could have resulted in incomplete/invalid logs propagating to the viewer).
-   Bugfix: handle task names that include spaces in log viewer.

## v0.3.9 (14 May 2024)

-   Add `ollama` local model provider.
-   Add `multi_scorer()` and `majority_vote()` functions for combining multiple scorers into a single score.
-   Add support for multiple model graders in `model_graded_qa()`.
-   Raise `TypeError` for solvers and scorers not declared as `async`.
-   Fallback to standard parse if `NaN` or `Inf` is encountered while reading log file header.
-   Remove deprecated support for matching partial model names (e.g. "gpt" or "claude").

## v0.3.8 (07 May 2024)

-   Exclude null config values from listings in log viewer.

## v0.3.7 (07 May 2024)

-   Add support for logprobs to HF provider, and create uniform API for other providers that support logprobs (Together and OpenAI).
-   Provide an option to merge assistant messages and use it for Anthropoic models (as they don't allow consecutive assistant messages).
-   Supporting infrastructure in Inspect CLI for VS Code extension (additional list and info commands).

## v0.3.6 (06 May 2024)

-   Show first log file immediately (don't wait for fetching metadata for other logs)
-   Add `--version` CLI arg and `inspect info version` command for interrogating version and runtime source path.
-   Fix: exclude `null` config values in output from `inspect info log-file`

## v0.3.5 (04 May 2024)

-   Fix issue with logs from S3 buckets in inspect view.
-   Add `sort()` method to `Dataset` (defaults to sorting by sample input length).
-   Improve tokenization for HF provider (left padding, attention mask, and allow for custom chat template)
-   Improve batching for HF provider (generate as soon as queue fills, thread safety for future.set_result).
-   Various improvements to documentation.

## v0.3.4 (01 May 2024)

-   `write_eval_log()` now ignores unserializable objects in metadata fields.
-   `read_eval_log()` now takes a `str` or `FileInfo` (for compatibility w/ list returned from `list_eval_logs()`).
-   Registry name looks are now case sensitive (fixes issue w/ loading tasks w/ mixed case names).
-   Resiliency to Python syntax errors that occur when enumerating tasks in a directory.
-   Do not throw error if unable to parse or load `.ipynb` file due to lack of dependencies (e.g. `nbformat`).
-   Various additions to log viewer display (log file name, dataset/scorer in listing, filter by complex score types).
-   Improvements to markdown rendering in log viewer (don't render intraword underscores, escape html tags).

## v0.3.3 (28 April 2024)

-   `inspect view` command for viewing eval log files.
-   `Score` now has an optional `answer` field, which denotes the answer text extracted from model output.
-   Accuracy metrics now take an optional `ValueToFloat` function for customising how textual values mapped to float.
-   Made `model_graded_qa` more flexible with separate `instruction` template and `grade_pattern`, as well providing `partial_credit` as an option.
-   Modify the default templates for `chain_of_thought()` and `self_critique()` to instruct the model to reply with `ANSWER: $ANSWER` at the end on its own line.
-   Improved numeric extraction for `match(numeric=True)` (better currency and decimal handling).
-   Improve `answer()` patterns so that they detect letter and word answers both within and at the end of model output.
-   `Plan` now has an optional `cleanup` function which can be used to free per-sample resources (e.g. Docker containers) even in the case of an evaluation error.
-   Add `Dataset.filter` method for filtering samples using a predicate.
-   `Dataset` slices (e.g. `dataset[0:100]`) now return a `Dataset` rather than `list[Sample]`.
-   Relative path to `INSPECT_LOG_DIR` in `.env` file is now correctly resolved for execution within subdirectories.
-   `inspect list tasks` and `list_tasks()` now only parse source files (rather than loading them), ensuring that it is fast even for task files that have non-trivial global initialisation.
-   `inspect list logs` and `list_eval_logs()` now enumerate log files recursively by default, and only enumerate json files that match log file naming conventions.
-   Provide `header_only` option for `read_eval_log()` and `inspect info log-file` for bypassing the potentially expensive reading of samples.
-   Provide `filter` option for `list_eval_logs()` to filter based on log file header info (i.e. anything but samples).
-   Added `__main__.py` entry point for invocation via `python3 -m inspect_ai`.
-   Removed prompt and callable from model `ToolDef` (renamed to `ToolInfo`).
-   Fix issue with accesses of `completion` property on `ModelOutput` with no choices.

## v0.3.2 (21 April 2024)

-   Initial release.<|MERGE_RESOLUTION|>--- conflicted
+++ resolved
@@ -1,11 +1,9 @@
 ## Unreleased
 
-<<<<<<< HEAD
-- Model API: Provide optional sync context manager for `Model` (works only with providers that don't require an async close).
-=======
 - [Agent](https://inspect.aisi.org.uk/agent-protocol.html) protocol and [inspect_ai.agent](https://inspect.aisi.org.uk/reference/inspect_ai.agent.html) module with new system for creating, composing, and executing agents.
 - Model API: New `execute_tools()` function (replaces deprecated `call_tools()` function) which handles agent handoffs that occur during tool calling.
 - Model API: `generate_loop()` method for calling generate with a tool use loop.
+- Model API: Provide optional sync context manager for `Model` (works only with providers that don't require an async close).
 - Scoring: New `grouped` metric, which computes a metric for a list of scores grouped by a value in sample metadata.
 - Tools: `bash_session()` and `web_browser()` now create a distinct sandbox process each time they are instantiated.
 - Task API: `task_with()` and `tool_with()` no longer copy the input task or tool (rather, they modify it in place and return it).
@@ -16,7 +14,6 @@
 - Typed Store: Raise error if attempting to embed a `StoreModel` within another `StoreModel`.
 - Docker: `write_file()` function now gracefully handles larger input file sizes (was failing on files > 2MB).
 - Docker: Prevent low timeout values (e.g. 1 second) from disabling timeout entirely when they are retried.
->>>>>>> c2b3b776
 - Inspect View: Live updates to running evaluation logs.
 - Inspect View: Fallback to content range request if inital HEAD request fails.
 - Inspect View: Improve error message when view bundles are server from incompatible servers.
