--- conflicted
+++ resolved
@@ -4,11 +4,8 @@
 - Inspect View: Fallback to content range request if inital HEAD request fails.
 - Inspect View: Improve error message when view bundles are server from incompatible servers.
 - Inspect View: Correctly parse NaN values (use JSON5 for all JSON parsing)
-<<<<<<< HEAD
 - Inspect View: Render messages in `user` and `assistant` solver events.
-=======
 - Inspect View: Improved support for display of nested arrays.
->>>>>>> 5b49b0f0
 
 ## v0.3.79 (26 March 2025)
 
