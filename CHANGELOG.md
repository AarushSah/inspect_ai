--- conflicted
+++ resolved
@@ -11,11 +11,8 @@
 - Bugfix: Proper handling of text find for eval raw JSON display
 - Bugfix: Correct handling for `--sample-id` integer comparisons.
 - Bugfix: Proper removal of model_args with falsey values (explicit check for `None`)
-<<<<<<< HEAD
 - Bugfix: Properly handle custom metrics that return dictionaries or lists
-=======
 - Bugfix: Proper sample count display when retrying an evaluation
->>>>>>> ff17fea5
 
 ## v0.3.52 (13 December 2024)
 
